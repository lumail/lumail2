/**
 * screen.cc - Utility functions related to the screen.
 *
 * This file is part of lumail: http://lumail.org/
 *
 * Copyright (c) 2013 by Steve Kemp.  All rights reserved.
 *
 **
 *
 * This program is free software; you can redistribute it and/or modify
 * it under the terms of the GNU General Public License as published by
 * the Free Software Foundation; version 2 dated June, 1991, or (at your
 * option) any later version.
 *
 * On Debian GNU/Linux systems, the complete text of version 2 of the GNU
 * General Public License can be found in `/usr/share/common-licenses/GPL-2'
 */

#include <algorithm>
#include <cstdlib>
#include <iostream>
#include <algorithm>
#include <fstream>
#include <string.h>
#include <cctype>
#include <sys/ioctl.h>
#include <dirent.h>
#include <ncurses.h>

#include "lang.h"
#include "lua.h"
#include "global.h"
#include "history.h"
#include "message.h"
#include "screen.h"


#ifndef DEFAULT_UNREAD_COLOUR
 #define DEFAULT_UNREAD_COLOUR "red"
#endif


/**
 * Constructor.  NOP.
 */
CScreen::CScreen()
{
}

/**
 * Destructor.  NOP.
 */
CScreen::~CScreen()
{
}

/**
 * This function will draw the appropriate screen, depending upon our current mode.
 */
void CScreen::refresh_display()
{
    /**
     * Clear the main-part of the screen.
     */
    CScreen::clear_main();

    /**
     * Get the current mode.
     */
    CGlobal *global = CGlobal::Instance();
    std::string * s = global->get_variable("global_mode");

    if (strcmp(s->c_str(), "maildir") == 0)
        drawMaildir();
    else if (strcmp(s->c_str(), "index") == 0)
        drawIndex();
    else if (strcmp(s->c_str(), "message") == 0)
        drawMessage();
    else {
        move(3, 3);
        printw("UNKNOWN MODE: '%s'", s->c_str());
    }
}

/**
 * Draw a list of folders.
 */
void CScreen::drawMaildir()
{
    /**
     * Get all known folders + the current display mode
     */
    CGlobal *global = CGlobal::Instance();
    std::vector < CMaildir > display = global->get_folders();
    std::string *limit = global->get_variable("maildir_limit");

    /**
     * The colour for unread maildirs.
     */
    std::string *unread = global->get_variable( "unread_maildir_colour" );
    std::string unread_colour;
    if ( unread != NULL )
        unread_colour = *unread;
    else
        unread_colour = DEFAULT_UNREAD_COLOUR;



    /**
     * The number of items we've found, vs. the size of the screen.
     */
    int count = display.size();
    int height = CScreen::height();
    // correct for the statusbar and that counting starts at 0
    int middle = (height-2)/2;
    int selected = global->get_selected_folder();

    int rowToHighlight = 0;
    vectorPosition topBottomOrMiddle = NONE;
    // default to TOP if our list is shorter then the screen height
    if (selected < middle || count<height-2) {
        rowToHighlight = selected;
        topBottomOrMiddle = TOP;
    // if height is uneven we have to switch to the BOTTOM case on row earlier
    } else if (  (count - selected <= middle) || (height%2==1 &&count-selected<=middle+1)) {
        rowToHighlight =  height - count+selected-1 ;
        topBottomOrMiddle = BOTTOM;
    } else {
        rowToHighlight = middle;
        topBottomOrMiddle = MIDDLE;
    }
    /**
     * If we have no messages report that.
     */
    if ( count < 1 ) {
        move(2, 2);
        printw("No maildirs found matching the limit '%s'.", limit->c_str());
        return;
    }

    int row = 0;

    /**
     * Selected folders.
     */
    std::vector < std::string > sfolders = global->get_selected_folders();

    for (row = 0; row < (height - 1); row++) {
        int unread = 0;

        move(row, 0);
        printw("  ");

        /**
         * The current object.
         */
        CMaildir *cur = NULL;
        int mailIndex=count;
        if (topBottomOrMiddle == TOP) {
            // we start at the top of the list so just use row
            mailIndex = row;
        } else if (topBottomOrMiddle == BOTTOM) {
            // when we reached the end of the list mailIndex can maximally be
            // count-1, that this is given can easily be shown
            // row:=height-2 -> count-height+row+1 = count-height+height-2+1 = count-1
            mailIndex = count-height+row+1;
        } else if (topBottomOrMiddle == MIDDLE) {
            mailIndex = row + selected - middle;
        }

        if (mailIndex < count) {
            cur = &display.at(mailIndex);
            unread = cur->newMessages();
        }

        /**
         * Is this folder part of our selected set?
         */
        bool selectedSet = false;
        if (cur != NULL) {
            if (std::find(sfolders.begin(), sfolders.end(), cur->path()) != sfolders.end())
            selectedSet = true;
        }

        if (row == rowToHighlight)
            attron(A_STANDOUT);

        /**
         * The item we'll draw for this row.
         */
        std::string display = "";

        /**
         * Format.
         */
        if ( cur != NULL )
            display = cur->format( selectedSet );

        /**
         * Overwrite the full length.
         */
        while ((int)display.size() < (CScreen::width() - 3))
            display += std::string(" ");

        move(row, 2);

<<<<<<< HEAD
        if ( unread )
        {
            if ( row == 0 )
                attrset( COLOR_PAIR(m_colours[unread_colour]) |A_REVERSE );
=======
        if ( unread ) {
            if ( row == rowToHighlight )
                attrset( COLOR_PAIR(1) |A_REVERSE );
>>>>>>> 55eeaa45
            else
                attrset( COLOR_PAIR(m_colours[unread_colour]) );
        }
        printw("%s", display.c_str());

        attrset( COLOR_PAIR(m_colours["white"]));

        /**
         * Remove the inverse.
         */
        if (row == rowToHighlight)
            attroff(A_STANDOUT);
    }
}

/**
 * Draw the index-mode.
 */
void CScreen::drawIndex()
{
    /**
     * Get all messages from the currently selected maildirs.
     */
    CGlobal *global = CGlobal::Instance();
    std::vector<CMessage*> *messages = global->get_messages();

    /**
     * If we have no messages report that.
     */
    if (( messages == NULL ) ||  (messages->size() < 1)) {
        std::vector<std::string> folders = global->get_selected_folders();

        if ( folders.size() < 1 ) {
            /**
             * No folders selected, and no messages.
             */
            move(2,2);
            printw( NO_MESSAGES_NO_FOLDERS );
            return;
        }

        /**
         * Show the selected folders.
         */
        move(2, 2);
        printw( NO_MESSAGES_IN_FOLDERS );

        int height = CScreen::height();
        int row = 4;

        for (std::string folder: folders) {
            /**
             * Avoid drawing into the status area.
             */
            if ( row >= (height-1) )
                break;
            /**
             * Show the name of the folder.
             */
            move( row, 5 );
            printw("%s", folder.c_str() );
            row+=1;
        }
        return;
    }



    /**
     * The colour for unread maildirs.
     */
    std::string *unread = global->get_variable( "unread_message_colour" );
    std::string unread_colour;
    if ( unread != NULL )
        unread_colour = *unread;
    else
        unread_colour = DEFAULT_UNREAD_COLOUR;

    /**
     * The number of items we've found, vs. the size of the screen.
     */
    int count = messages->size();
    int height = CScreen::height();
    int selected = global->get_selected_message();

    // correct for the statusbar and that counting starts at 1
    int middle = (height-2)/2; 
    int rowToHighlight = 0;
    vectorPosition topBottomOrMiddle = NONE;
    // default to TOP if our list is shorter then the screen height
    if (selected < middle || count<height-2) {
        topBottomOrMiddle = TOP;
        rowToHighlight = selected;
    // if height is uneven we have to switch to the BOTTOM case on row earlier
    } else if (  (count - selected <= middle) || (height%2==1 &&count-selected<=middle+1)) {
        topBottomOrMiddle = BOTTOM;
        rowToHighlight =  height - count+selected-1 ;
    } else {
        topBottomOrMiddle = MIDDLE;
        rowToHighlight = middle;
    }

    /**
     * OK so we have (at least one) selected maildir and we have messages.
     */
    int row = 0;

    for (row = 0; row < (height - 1); row++) {
        move(row, 0);
        printw("  " );

        /**
         * What we'll output for this row.
         */
        std::string  buf;

        /**
         * The current object.
         */
        CMessage *cur = NULL;
        int mailIndex=count;
        if (topBottomOrMiddle == TOP) {
            // we start at the top of the list so just use row
            mailIndex = row;
        } else if (topBottomOrMiddle == BOTTOM) {
            // when we reached the end of the list mailIndex can maximally be
            // count-1, that this is given can easily be shown
            // row:=height-2 -> count-height+row+1 = count-height+height-2+1 = count-1
            mailIndex = count-height+row+1;
        } else if (topBottomOrMiddle == MIDDLE) {
            mailIndex = row + selected - middle;
        }

        if (mailIndex < count)
            cur = messages->at(mailIndex);

        if (row == rowToHighlight)
            attron(A_UNDERLINE | A_STANDOUT);

        bool unread = false;
        if ( cur != NULL ) {
            std::string flags = cur->flags();
            if ( flags.find( "N" ) != std::string::npos )
                unread = true;
        }

        if (unread) {
            if (row == 0)
                attrset(COLOR_PAIR(m_colours[unread_colour])|A_REVERSE);
            else
<<<<<<< HEAD
                attrset(COLOR_PAIR(m_colours[unread_colour]));
        }
        else {
            if (row == 0)
                attrset(A_REVERSE);
        }
=======
                attrset(COLOR_PAIR(1));
        } 
>>>>>>> 55eeaa45

        std::string path = "";

        if (cur != NULL)
            buf =  cur->format();

        /**
         * Pad.
         */
        while ((int)buf.size() < (CScreen::width() - 3))
            buf += std::string(" ");
        /**
         * Truncate.
         */
        if ((int)buf.size() > (CScreen::width() - 3))
            buf[(CScreen::width() - 3)] = '\0';

        move(row, 2);
        printw("%s", buf.c_str());

        attrset( COLOR_PAIR(m_colours[ "white"]));

        /**
         * Remove the inverse.
         */
        if (row == 0)
            attroff(A_REVERSE);
    }
}



/**
 * Draw the message mode.
 */
void CScreen::drawMessage()
{
    /**
     * Get all messages from the currently selected maildirs.
     */
    CGlobal *global = CGlobal::Instance();
    std::vector<CMessage *> *messages = global->get_messages();

    /**
     * How many lines we've scrolled down the message.
     */
    int offset = global->get_message_offset();

    /**
     * The number of items we've found, vs. the size of the screen.
     */
    int count = messages->size();
    int selected = global->get_selected_message();


    /**
     * Bound the selection.
     */
    if (selected >= count) {
        selected = count-1;
        global->set_selected_message(selected);
    }

    CMessage *cur = NULL;
    if (((selected) < count) && count > 0 )
        cur = messages->at(selected);
    else
    {
        move(3,3);
        printw(NO_MESSAGES);
        return;
    }

    /**
     * Now we have a message - display it.
     */

    /**
     * Find the headers we'll print.
     */
    CLua *lua = CLua::Instance();
    std::vector<std::string> headers = lua->table_to_array( "headers" );

    /**
     * If there are no values then use the defaults.
     */
    if ( headers.empty() )
    {
        headers.push_back( "$DATE" );
        headers.push_back( "$FROM" );
        headers.push_back( "$TO" );
        headers.push_back( "$SUBJECT" );
    }


    /**
     * Get the colour to draw the headers in.
     */
    std::string *h_colour = global->get_variable( "header_colour" );
    std::string header_colour;
    if ( h_colour != NULL )
        header_colour = *h_colour;
    else
        header_colour = "white";

    int row = 0;

    /**
     * For each header.
     */
    std::vector<std::string>::iterator it;
    for (it = headers.begin(); it != headers.end(); ++it)
    {
        move( row, 0 );

        /**
         * The header-name, in useful format - i.e. without the '$' prefix
         * and in lower-case.
         */
        std::string name = (*it);
        name = name.substr(1);
        std::transform(name.begin(), name.end(), name.begin(), tolower);

        /**
         * Upper-case first character.
         */
        name[0] = toupper(name[0]);

        /**
         * Now we've gone from "$DATE" -> "Date", etc.
         */

        /**
         * Get the header-value, via the formatter.
         */
        std::string value = cur->format( *it );

        /**
         * Truncate to avoid long-wraps.
         */
        value = value.substr(0, (CScreen::width() - name.size() - 4 ) );

        /**
         * Show it.
         */
        attrset( COLOR_PAIR(m_colours[header_colour]) );
        printw( "%s: %s", name.c_str(), value.c_str() );
        attrset( COLOR_PAIR(m_colours["white"]));
        row += 1;
    }

    /**
     * Get the colour to draw the attachments in.
     */
    std::string *a_colour = global->get_variable( "attachment_colour" );
    std::string attachment_colour;
    if ( a_colour != NULL )
        attachment_colour = *a_colour;
    else
        attachment_colour = "white";

   /**
    * Draw the attachments.
    */
    std::vector<std::string> attachments = cur->attachments();
    int acount = 1;
    for (it = attachments.begin(); it != attachments.end(); ++it)
    {
        std::string path = (*it);

        move( row, 0 );

        /**
         * Change to the right colour, draw the message,
         * and revert.
         */
        attrset( COLOR_PAIR(m_colours[attachment_colour]) );
        printw( "Attachment %d - %s", acount, path.c_str() );
        attrset( COLOR_PAIR(m_colours["white"]));

        acount += 1;
        row += 1;
    }

    /**
     * Now draw the body.
     */
    std::vector<std::string> body = cur->body();

    /**
     * How many lines to draw?
     */
    int max = std::min((int)body.size(), (int)(CScreen::height() - headers.size() - attachments.size() ) );

    /**
     * get the body-colour
     */
    std::string *b_colour = global->get_variable( "body_colour" );
    std::string body_colour;
    if ( b_colour != NULL )
        body_colour = *b_colour;
    else
        body_colour = "white";

    /**
     * Draw each line of the body.
     */
    for( int i = 0; i <= max; i++ )
    {
        move( i + ( headers.size() + attachments.size() + 1 ), 0 );

        std::string line = "";
        if ( (i + offset) < (int)body.size() )
            line = body[i+offset];

        attrset( COLOR_PAIR(m_colours[body_colour]) );
        printw( "%s", line.c_str() );
        attrset( COLOR_PAIR(m_colours["white"]));
    }

    /**
     * We're reading a message so call our hook.
     */
    lua->execute( "on_read_message(\"" + cur->path() + "\");" );
}

/**
 * Setup the curses/screen.
 */
void CScreen::setup()
{
    /**
     * Setup ncurses.
     */
    initscr();

    /**
     * Make sure we have colours.
     */
    if (!has_colors() || (start_color() != OK))
    {
    endwin();
    std::cerr << MISSING_COLOR_SUPPORT << std::endl;
    exit(1);
    }

    keypad(stdscr, TRUE);
    crmode();
    noecho();
    curs_set(0);
    timeout(1000);

    /**
     * We want (red + black) + (white + black)
     */
    init_pair(1, COLOR_RED, COLOR_BLACK);
    m_colours[ "red"  ] = 1;

    init_pair(2, COLOR_WHITE, COLOR_BLACK);
    m_colours[ "white" ] = 2;

    init_pair(3, COLOR_BLUE, COLOR_BLACK);
    m_colours[ "blue" ] = 3;

    init_pair(4, COLOR_GREEN, COLOR_BLACK);
    m_colours[ "green" ] = 4;

    init_pair(5, COLOR_CYAN, COLOR_BLACK);
    m_colours[ "cyan" ] = 5;

    init_pair(6, COLOR_MAGENTA, COLOR_BLACK);
    m_colours[ "magenta" ] = 6;

    init_pair(7, COLOR_YELLOW, COLOR_BLACK);
    m_colours[ "yellow" ] = 7;

    init_pair(8, COLOR_BLACK, COLOR_WHITE);
    m_colours[ "black" ] = 8;


}

/**
 * Return the width of the screen.
 */
int CScreen::width()
{
    struct winsize w;
    ioctl(0, TIOCGWINSZ, &w);
    return (w.ws_col);
}

/**
 * Return the height of the screen.
 */
int CScreen::height()
{
    struct winsize w;
    ioctl(0, TIOCGWINSZ, &w);
    return (w.ws_row);
}

/**
 * Clear the status-line of the screen.
 */
void CScreen::clear_status()
{
    move(CScreen::height() - 1, 0);

    for (int i = 0; i < CScreen::width(); i++)
    printw(" ");

}



/**
 * Clear the main display area, leaving the status-area alone.
 */
void CScreen::clear_main()
{

    /**
     * Clear all the screen - but not the prompt.
     */
    int width = CScreen::width();
    int height = CScreen::height();

    std::string blank = "";
    while( (int)blank.length() < width )
        blank += " ";

    for(int i = 0; i < ( height - 1 ); i++ )
        mvprintw( i, 0, "%s", blank.c_str() );

}


/**
 * Given the input text return a single completion.
 *
 * NOTE: The caller must free the returned string.
 */
char *CScreen::get_completion( const char *input, size_t size, int position )
{
    char ret[1024] = { '\0' };

    /**
     * So we have a string and we know the cursor is at position "position".
     *
     * We want to walk backwards until we find the preceeding space/tab/( to
     * know where to expand from.
     */
    const char *p = input + position - 1;

    while ( ( p[0] != ' ' ) &&
            ( p[0] != '\\' ) &&
            ( p[0] != '(' ) &&
            ( p[0] != '"' ) &&
            ( p[0] != '\'' ) &&
            ( p >= input ) )
        p -=1;


    /**
     * Ensure we didn't go too far.
     */
    if ( p < input )
        p = input;
    else
        p += 1;

    /**
     * Now we have the input buffer and a sized string to remove.
     *
     * We want to replace whatever is between "p" and "start+size".
     *
     */
    size_t span = size - ( p - input );


    /**
     * tilde expansion.
     */
    if (  ( strncmp( p, "~", 1 ) == 0 ) &&
          ( getenv( "HOME") != NULL ) )
    {
        /**
         * Copy the leading section of the input.
         */
        strncpy(ret,input, p-input );

        /**
         * Add the extra section.
         */
        strcat(ret, getenv( "HOME" ) );
        return( strdup( ret ) );
    }


    /**
     * Primitive expansion.
     */
    for( int i = 0; i < primitive_count ; i ++ )
    {
        if( strncmp( p, primitive_list[i].name, span ) == 0 )
        {
            /**
             * Copy the leading section of the input.
             */
            strncpy(ret,input, p-input );

            /**
             * Add the extra section.
             */
            strcat(ret, primitive_list[i].name );
            strncat(ret, "(", 1 );
            return( strdup( ret ) );
        }
    }

    /**
     * See if we can complete on a user-called function.
     */
    CLua *lua = CLua::Instance();
    std::vector<std::string> f = lua->on_complete();
    if ( f.size() > 0 )
    {
        std::vector<std::string>::iterator it;

        for (it = f.begin(); it != f.end(); ++it)
        {
            if( strncmp( p, (*it).c_str(), span ) == 0 )
            {
                /**
                 * Copy the leading section of the input.
                 */
                strncpy(ret,input, p-input );

                /**
                 * Add the extra section.
                 */
                strcat(ret, (*it).c_str());
                return( strdup( ret ) );
            }
        }
    }

    /**
     * File/Path expansion.  This is a little hairy.
     */
    if ( strncmp( p, "/", 1 ) == 0 )
    {
        /**
         * Split the string into "dir/file"
         */
        char dir[1024] = { '\0' };
        char fil[1024] = { '\0' };

        /**
         * The right-most "/" will be used to split the path.
         */
        const char *slash = strrchr( p, '/' );
        if ( slash == NULL )
            return NULL;

        /**
         * Copy the directory part.
         */
        strncpy(dir,p, slash-p+1);

        /**
         * Copy the file part - this is broken for reasons I don't understand.
         */
        strncpy(fil, slash+1 , strlen(slash)-2);

        /**
         * Fixup the broken-trailing whitespace.
         */
        for( int i = 0; i < (int)strlen(fil); i ++ )
        {
            if ( ( fil[i] == ' ' ) || ( fil[i] == '\t' ) )
                fil[i] = '\0';
        }


        /**
         * Open the directory.
         */
        DIR *dp = opendir(dir);
        if ( dp == NULL )
            return NULL;


        while (true)
        {
            dirent *de = readdir(dp);
            if (de == NULL)
                break;

            if( strncmp( fil, de->d_name, strlen(fil) ) == 0 )
            {
                closedir(dp);

                /**
                 * Copy the leading section of the input.
                 */
                strncpy(ret,input, p-input );

                /**
                 * Add the extra section, the dir-name which is fixed.
                 */
                strcat(ret, dir);

                /**
                 * And the path we've found via readdir.
                 */
                strcat(ret, de->d_name );
                return( strdup( ret ) );
            }
        }
        closedir(dp);
    }


    /**
     * No match.
     */
    return NULL;
}



/* Read up to buflen-1 characters into `buffer`.
 * A terminating '\0' character is added after the input.  */
void CScreen::readline(char *buffer, int buflen)
{
    /**
     * Set the cursor to be visible.
     */
    int old_curs = curs_set(1);
    int pos = 0;
    int len = 0;
    int x, y;


    /**
     * Offset into history.
     */
    CHistory *hist = CHistory::Instance();
    int hoff = hist->size();


    getyx(stdscr, y, x);
    for (;;)
    {
        int c;

        buffer[len] = ' ';
        mvaddnstr(y, x, buffer, len+1);

        /**
         * Clear the line.
         */
        for( int padding = len; padding < CScreen::width(); padding++ )
            printw(" ");

        move(y, x+pos);
        c = getch();

        if (c == KEY_ENTER || c == '\n' || c == '\r')
        {
            break;
        }
        else if (isprint(c))
        {
            if (pos < buflen-1)
            {
                memmove(buffer+pos+1, buffer+pos, len-pos);
                buffer[pos++] = c;
                len += 1;
            }
            else
            {
                beep();
            }
        }
        else if ( c == '\t' ) /* TAB-completion */
        {
            if ( ( len > 0 ) && ( pos > 0 ) )
            {
                /**
                 * Handle the expansion..
                 */
                char *reply = get_completion( buffer, len, pos );
                if ( reply != NULL )
                {
                    strcpy( buffer, reply );
                    pos = strlen(reply );
                    len = pos;
                    free( reply );
                }
            }
        }
        else if (c == 1 )   /* ctrl-a : beginning of line*/
        {
            pos = 0;
        }
        else if (c == 5 ) /* ctrl-e: end of line */
        {
            pos = len;
        }
        else if (c == 11 )  /* ctrl-k: kill to end of line */
        {
            len = pos;
        }
        else if ( ( c == 2 ) ||    /* ctrl-b : back char */
                  (c == KEY_LEFT) )
        {
            if (pos > 0)
                pos -= 1;
            else
                beep();
        }
        else if ( c == KEY_UP )
        {
            hoff -= 1;
            if ( hoff >= 0 )
            {
                std::string ent = hist->at( hoff );
                strcpy( buffer, ent.c_str() );
                pos = len = strlen(ent.c_str());
            }
            else
            {
                hoff = 0;
                beep();
            }
        }
        else if ( c == KEY_DOWN )
        {
            hoff += 1;
            if ( hoff < hist->size() )
            {
                std::string ent = hist->at( hoff );
                strcpy( buffer, ent.c_str() );
                pos = len = strlen(ent.c_str());
            }
            else
            {
                hoff = hist->size();
                beep();
            }
        }
        else if ( ( c == 6 ) || /* ctrl-f: forward char */
                  (c == KEY_RIGHT) )
        {
            if (pos < len)
                pos += 1;
            else
                beep();
        }
        else if (c == KEY_BACKSPACE)
        {
            if (pos > 0)
            {
                memmove(buffer+pos-1, buffer+pos, len-pos);
                pos -= 1;
                len -= 1;
            }
            else
            {
                beep();
            }
        }
        else if (c == KEY_DC)
        {
            if (pos < len)
            {
                memmove(buffer+pos, buffer+pos+1, len-pos-1);
                len -= 1;
            }
            else
            {
                beep();
            }
        }
        else
        {
            beep();
        }
    }

    /**
     * Ensure the string is terminated.
     */
    buffer[len] = '\0';

    if (old_curs != ERR)
        curs_set(old_curs);

    hist->add( buffer );
}<|MERGE_RESOLUTION|>--- conflicted
+++ resolved
@@ -34,12 +34,6 @@
 #include "message.h"
 #include "screen.h"
 
-
-#ifndef DEFAULT_UNREAD_COLOUR
- #define DEFAULT_UNREAD_COLOUR "red"
-#endif
-
-
 /**
  * Constructor.  NOP.
  */
@@ -93,18 +87,6 @@
     CGlobal *global = CGlobal::Instance();
     std::vector < CMaildir > display = global->get_folders();
     std::string *limit = global->get_variable("maildir_limit");
-
-    /**
-     * The colour for unread maildirs.
-     */
-    std::string *unread = global->get_variable( "unread_maildir_colour" );
-    std::string unread_colour;
-    if ( unread != NULL )
-        unread_colour = *unread;
-    else
-        unread_colour = DEFAULT_UNREAD_COLOUR;
-
-
 
     /**
      * The number of items we've found, vs. the size of the screen.
@@ -204,22 +186,15 @@
 
         move(row, 2);
 
-<<<<<<< HEAD
-        if ( unread )
-        {
-            if ( row == 0 )
-                attrset( COLOR_PAIR(m_colours[unread_colour]) |A_REVERSE );
-=======
         if ( unread ) {
             if ( row == rowToHighlight )
                 attrset( COLOR_PAIR(1) |A_REVERSE );
->>>>>>> 55eeaa45
             else
-                attrset( COLOR_PAIR(m_colours[unread_colour]) );
+                attrset( COLOR_PAIR(1) );
         }
         printw("%s", display.c_str());
 
-        attrset( COLOR_PAIR(m_colours["white"]));
+        attrset( COLOR_PAIR(2) );
 
         /**
          * Remove the inverse.
@@ -281,17 +256,6 @@
     }
 
 
-
-    /**
-     * The colour for unread maildirs.
-     */
-    std::string *unread = global->get_variable( "unread_message_colour" );
-    std::string unread_colour;
-    if ( unread != NULL )
-        unread_colour = *unread;
-    else
-        unread_colour = DEFAULT_UNREAD_COLOUR;
-
     /**
      * The number of items we've found, vs. the size of the screen.
      */
@@ -300,7 +264,7 @@
     int selected = global->get_selected_message();
 
     // correct for the statusbar and that counting starts at 1
-    int middle = (height-2)/2; 
+    int middle = (height-2)/2;
     int rowToHighlight = 0;
     vectorPosition topBottomOrMiddle = NONE;
     // default to TOP if our list is shorter then the screen height
@@ -362,19 +326,10 @@
 
         if (unread) {
             if (row == 0)
-                attrset(COLOR_PAIR(m_colours[unread_colour])|A_REVERSE);
+                attrset(COLOR_PAIR(1)|A_REVERSE);
             else
-<<<<<<< HEAD
-                attrset(COLOR_PAIR(m_colours[unread_colour]));
-        }
-        else {
-            if (row == 0)
-                attrset(A_REVERSE);
-        }
-=======
                 attrset(COLOR_PAIR(1));
-        } 
->>>>>>> 55eeaa45
+        }
 
         std::string path = "";
 
@@ -395,7 +350,7 @@
         move(row, 2);
         printw("%s", buf.c_str());
 
-        attrset( COLOR_PAIR(m_colours[ "white"]));
+        attrset( COLOR_PAIR(2) );
 
         /**
          * Remove the inverse.
@@ -469,17 +424,6 @@
         headers.push_back( "$SUBJECT" );
     }
 
-
-    /**
-     * Get the colour to draw the headers in.
-     */
-    std::string *h_colour = global->get_variable( "header_colour" );
-    std::string header_colour;
-    if ( h_colour != NULL )
-        header_colour = *h_colour;
-    else
-        header_colour = "white";
-
     int row = 0;
 
     /**
@@ -520,21 +464,9 @@
         /**
          * Show it.
          */
-        attrset( COLOR_PAIR(m_colours[header_colour]) );
         printw( "%s: %s", name.c_str(), value.c_str() );
-        attrset( COLOR_PAIR(m_colours["white"]));
         row += 1;
     }
-
-    /**
-     * Get the colour to draw the attachments in.
-     */
-    std::string *a_colour = global->get_variable( "attachment_colour" );
-    std::string attachment_colour;
-    if ( a_colour != NULL )
-        attachment_colour = *a_colour;
-    else
-        attachment_colour = "white";
 
    /**
     * Draw the attachments.
@@ -544,17 +476,8 @@
     for (it = attachments.begin(); it != attachments.end(); ++it)
     {
         std::string path = (*it);
-
         move( row, 0 );
-
-        /**
-         * Change to the right colour, draw the message,
-         * and revert.
-         */
-        attrset( COLOR_PAIR(m_colours[attachment_colour]) );
         printw( "Attachment %d - %s", acount, path.c_str() );
-        attrset( COLOR_PAIR(m_colours["white"]));
-
         acount += 1;
         row += 1;
     }
@@ -569,20 +492,7 @@
      */
     int max = std::min((int)body.size(), (int)(CScreen::height() - headers.size() - attachments.size() ) );
 
-    /**
-     * get the body-colour
-     */
-    std::string *b_colour = global->get_variable( "body_colour" );
-    std::string body_colour;
-    if ( b_colour != NULL )
-        body_colour = *b_colour;
-    else
-        body_colour = "white";
-
-    /**
-     * Draw each line of the body.
-     */
-    for( int i = 0; i <= max; i++ )
+    for( int i = 0; i < (max-2); i++ )
     {
         move( i + ( headers.size() + attachments.size() + 1 ), 0 );
 
@@ -590,9 +500,7 @@
         if ( (i + offset) < (int)body.size() )
             line = body[i+offset];
 
-        attrset( COLOR_PAIR(m_colours[body_colour]) );
         printw( "%s", line.c_str() );
-        attrset( COLOR_PAIR(m_colours["white"]));
     }
 
     /**
@@ -631,29 +539,7 @@
      * We want (red + black) + (white + black)
      */
     init_pair(1, COLOR_RED, COLOR_BLACK);
-    m_colours[ "red"  ] = 1;
-
     init_pair(2, COLOR_WHITE, COLOR_BLACK);
-    m_colours[ "white" ] = 2;
-
-    init_pair(3, COLOR_BLUE, COLOR_BLACK);
-    m_colours[ "blue" ] = 3;
-
-    init_pair(4, COLOR_GREEN, COLOR_BLACK);
-    m_colours[ "green" ] = 4;
-
-    init_pair(5, COLOR_CYAN, COLOR_BLACK);
-    m_colours[ "cyan" ] = 5;
-
-    init_pair(6, COLOR_MAGENTA, COLOR_BLACK);
-    m_colours[ "magenta" ] = 6;
-
-    init_pair(7, COLOR_YELLOW, COLOR_BLACK);
-    m_colours[ "yellow" ] = 7;
-
-    init_pair(8, COLOR_BLACK, COLOR_WHITE);
-    m_colours[ "black" ] = 8;
-
 
 }
 
